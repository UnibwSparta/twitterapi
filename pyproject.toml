--- conflicted
+++ resolved
@@ -1,10 +1,6 @@
 [tool.poetry]
 name = "sparta-twitterapi"
-<<<<<<< HEAD
-version = "0.1.56"
-=======
-version = "0.1.54"
->>>>>>> 63d5beef
+version = "0.1.55"
 description = ""
 authors = ["Andreas Neumeier <andreas.neumeier@unibw.de>", "Jasmin Riedl <jasmin.riedl@unibw.de>", "Lukas Metzner <lukas.metzner@unibw.de>", "Benedikt Radtke <benedikt.radtke@unibw.de>"]
 readme = "README.md"
